import React, { useState } from "react";
import Image from "next/image";
import { toast } from "react-toastify";
import { initializeSigner, Escrow, ERC20 } from "../utils/contracts";

type DepositButtonProps = {
  tokenAddress: string;
  depositAmount: number;
};

<<<<<<< HEAD
export const DepositButton: React.FC = () => {
  const signer = initializeSigner(`${process.env.NEXT_PUBLIC_PROVIDER_URL}`);
=======
export const DepositButton: React.FC<DepositButtonProps> = ({tokenAddress, depositAmount}) => {
  const signer = initializeSigner(`${process.env.PROVIDER_URL}`);
>>>>>>> 1a1ae63d
  const escrow = new Escrow(signer);
  const erc20 = new ERC20(tokenAddress, signer);

  const [depositStatus, setDepositStatus] = useState("");
  const [isProcessing, setIsProcessing] = useState(false);

  const approveToken = async () => {
    try {
      setDepositStatus("(1/3) Checking allowance...");
      const beforeAllowance = await erc20.getAllowance(await signer.getAddress(), escrow.address);
      console.log(`Current allowance before is ${beforeAllowance} tokens.`);

      if (parseFloat(beforeAllowance) < depositAmount) {
        setDepositStatus("(2/3) Approving tokens...");
        const txhash = await erc20.approve(escrow.address, depositAmount);
        console.log(`Approval transaction hash: ${txhash}`);
        const afterAllowance = await erc20.getAllowance(await signer.getAddress(), escrow.address);
        console.log(`Current allowance after is ${afterAllowance} tokens.`);
        toast.info("Tokens approved.");
      } else {
        console.log("Approval not necessary, sufficient allowance already granted.");
        toast.info("Approval not necessary, sufficient allowance already granted.");
      }
    } catch (error: any) {
      console.error("Approval failed:", error);
      toast.error(`Approval failed: ${error.message}`);
    }
  };

  const depositTokens = async () => {
    try {
      setDepositStatus("(3/3) Depositing tokens...");
      const decimals = await erc20.getDecimals();
      const txhash = await escrow.deposit(tokenAddress, depositAmount, decimals);
      console.log("Deposit transaction hash:", txhash);
      toast.info("Tokens deposited successfully.");
    } catch (error: any) {
      console.error("Deposit failed:", error);
      toast.error(`Deposit failed: ${error.message}`);
    }
  };

  const handleDeposit = async () => {
    setIsProcessing(true);
    await approveToken();
    await depositTokens();
    setIsProcessing(false);
  };

  return (
    <button
      onClick={handleDeposit}
      disabled={isProcessing}
      className={`w-2/3 mx-auto h-12 ${isProcessing ? "bg-gray-400" : "bg-sky-500"} text-white rounded-lg p-2 outline-none transition duration-300 ease-in-out transform ${isProcessing ? "" : "hover:scale-105"}`}
      type="button"
    >
      {isProcessing 
        ? 
          <div className="flex flex-row items-center justify-center gap-5">
            <Image src={"/loading.png"} height={30} width={30} alt="loading.png" className="animate-spin" />
            {depositStatus}
          </div>
        : "Deposit to Escrow"
      }
    </button>
  );
}<|MERGE_RESOLUTION|>--- conflicted
+++ resolved
@@ -7,14 +7,9 @@
   tokenAddress: string;
   depositAmount: number;
 };
-
-<<<<<<< HEAD
-export const DepositButton: React.FC = () => {
+  
+export const DepositButton: React.FC<DepositButtonProps> = ({tokenAddress, depositAmount}) => {
   const signer = initializeSigner(`${process.env.NEXT_PUBLIC_PROVIDER_URL}`);
-=======
-export const DepositButton: React.FC<DepositButtonProps> = ({tokenAddress, depositAmount}) => {
-  const signer = initializeSigner(`${process.env.PROVIDER_URL}`);
->>>>>>> 1a1ae63d
   const escrow = new Escrow(signer);
   const erc20 = new ERC20(tokenAddress, signer);
 
